""" Constants used by Home Assistant components. """

__version__ = "0.7.3dev0"

# Can be used to specify a catch all when registering state or event listeners.
MATCH_ALL = '*'

# If no name is specified
DEVICE_DEFAULT_NAME = "Unnamed Device"

# #### CONFIG ####
CONF_LATITUDE = "latitude"
CONF_LONGITUDE = "longitude"
CONF_TEMPERATURE_UNIT = "temperature_unit"
CONF_NAME = "name"
CONF_TIME_ZONE = "time_zone"
CONF_CUSTOMIZE = "customize"

CONF_PLATFORM = "platform"
CONF_HOST = "host"
CONF_HOSTS = "hosts"
CONF_USERNAME = "username"
CONF_PASSWORD = "password"
CONF_API_KEY = "api_key"
CONF_ACCESS_TOKEN = "access_token"

# #### EVENTS ####
EVENT_HOMEASSISTANT_START = "homeassistant_start"
EVENT_HOMEASSISTANT_STOP = "homeassistant_stop"
EVENT_STATE_CHANGED = "state_changed"
EVENT_TIME_CHANGED = "time_changed"
EVENT_CALL_SERVICE = "call_service"
EVENT_SERVICE_EXECUTED = "service_executed"
EVENT_PLATFORM_DISCOVERED = "platform_discovered"
EVENT_COMPONENT_LOADED = "component_loaded"
EVENT_SERVICE_REGISTERED = "service_registered"

# #### STATES ####
STATE_ON = 'on'
STATE_OFF = 'off'
STATE_HOME = 'home'
STATE_NOT_HOME = 'not_home'
STATE_UNKNOWN = 'unknown'
STATE_OPEN = 'open'
STATE_CLOSED = 'closed'
STATE_PLAYING = 'playing'
STATE_PAUSED = 'paused'
STATE_IDLE = 'idle'
<<<<<<< HEAD
STATE_ALARM_DISARMED = 'disarmed'
STATE_ALARM_ARMED_HOME = 'armed_home'
STATE_ALARM_ARMED_AWAY = 'armed_away'
=======
STATE_STANDBY = 'standby'
>>>>>>> b0b88e60

# #### STATE AND EVENT ATTRIBUTES ####
# Contains current time for a TIME_CHANGED event
ATTR_NOW = "now"

# Contains domain, service for a SERVICE_CALL event
ATTR_DOMAIN = "domain"
ATTR_SERVICE = "service"

# Data for a SERVICE_EXECUTED event
ATTR_SERVICE_CALL_ID = "service_call_id"

# Contains one string or a list of strings, each being an entity id
ATTR_ENTITY_ID = 'entity_id'

# String with a friendly name for the entity
ATTR_FRIENDLY_NAME = "friendly_name"

# A picture to represent entity
ATTR_ENTITY_PICTURE = "entity_picture"

# The unit of measurement if applicable
ATTR_UNIT_OF_MEASUREMENT = "unit_of_measurement"

# Temperature attribute
ATTR_TEMPERATURE = "temperature"
TEMP_CELCIUS = "°C"
TEMP_FAHRENHEIT = "°F"

# Contains the information that is discovered
ATTR_DISCOVERED = "discovered"

# Location of the device/sensor
ATTR_LOCATION = "location"

ATTR_BATTERY_LEVEL = "battery_level"

# For devices which support an armed state
ATTR_ARMED = "device_armed"

# For sensors that support 'tripping', eg. motion and door sensors
ATTR_TRIPPED = "device_tripped"

# For sensors that support 'tripping' this holds the most recent
# time the device was tripped
ATTR_LAST_TRIP_TIME = "last_tripped_time"

# For all entity's, this hold whether or not it should be hidden
ATTR_HIDDEN = "hidden"

# #### SERVICES ####
SERVICE_HOMEASSISTANT_STOP = "stop"

SERVICE_TURN_ON = 'turn_on'
SERVICE_TURN_OFF = 'turn_off'

SERVICE_VOLUME_UP = "volume_up"
SERVICE_VOLUME_DOWN = "volume_down"
SERVICE_VOLUME_MUTE = "volume_mute"
SERVICE_VOLUME_SET = "volume_set"
SERVICE_MEDIA_PLAY_PAUSE = "media_play_pause"
SERVICE_MEDIA_PLAY = "media_play"
SERVICE_MEDIA_PAUSE = "media_pause"
SERVICE_MEDIA_NEXT_TRACK = "media_next_track"
SERVICE_MEDIA_PREVIOUS_TRACK = "media_previous_track"
SERVICE_MEDIA_SEEK = "media_seek"

SERVICE_ALARM_DISARM = "alarm_disarm"
SERVICE_ALARM_ARM_HOME = "alarm_arm_home"
SERVICE_ALARM_ARM_AWAY = "alarm_arm_away"

# #### API / REMOTE ####
SERVER_PORT = 8123

URL_ROOT = "/"
URL_API = "/api/"
URL_API_STREAM = "/api/stream"
URL_API_CONFIG = "/api/config"
URL_API_STATES = "/api/states"
URL_API_STATES_ENTITY = "/api/states/{}"
URL_API_EVENTS = "/api/events"
URL_API_EVENTS_EVENT = "/api/events/{}"
URL_API_SERVICES = "/api/services"
URL_API_SERVICES_SERVICE = "/api/services/{}/{}"
URL_API_EVENT_FORWARD = "/api/event_forwarding"
URL_API_COMPONENTS = "/api/components"
URL_API_BOOTSTRAP = "/api/bootstrap"

HTTP_OK = 200
HTTP_CREATED = 201
HTTP_MOVED_PERMANENTLY = 301
HTTP_BAD_REQUEST = 400
HTTP_UNAUTHORIZED = 401
HTTP_NOT_FOUND = 404
HTTP_METHOD_NOT_ALLOWED = 405
HTTP_UNPROCESSABLE_ENTITY = 422

HTTP_HEADER_HA_AUTH = "X-HA-access"
HTTP_HEADER_ACCEPT_ENCODING = "Accept-Encoding"
HTTP_HEADER_CONTENT_TYPE = "Content-type"
HTTP_HEADER_CONTENT_ENCODING = "Content-Encoding"
HTTP_HEADER_VARY = "Vary"
HTTP_HEADER_CONTENT_LENGTH = "Content-Length"
HTTP_HEADER_CACHE_CONTROL = "Cache-Control"
HTTP_HEADER_EXPIRES = "Expires"

CONTENT_TYPE_JSON = "application/json"
CONTENT_TYPE_MULTIPART = 'multipart/x-mixed-replace; boundary={}'<|MERGE_RESOLUTION|>--- conflicted
+++ resolved
@@ -46,13 +46,10 @@
 STATE_PLAYING = 'playing'
 STATE_PAUSED = 'paused'
 STATE_IDLE = 'idle'
-<<<<<<< HEAD
+STATE_STANDBY = 'standby'
 STATE_ALARM_DISARMED = 'disarmed'
 STATE_ALARM_ARMED_HOME = 'armed_home'
 STATE_ALARM_ARMED_AWAY = 'armed_away'
-=======
-STATE_STANDBY = 'standby'
->>>>>>> b0b88e60
 
 # #### STATE AND EVENT ATTRIBUTES ####
 # Contains current time for a TIME_CHANGED event
